--- conflicted
+++ resolved
@@ -417,26 +417,17 @@
 PetscErrorCode Create_InletConstantVelocity(BoundaryCondition *bc)
 {
     PetscErrorCode ierr;
-    InletConstantData *priv;
-    
     PetscFunctionBeginUser;
     if (!bc) SETERRQ(PETSC_COMM_SELF, PETSC_ERR_ARG_NULL, "Input BoundaryCondition object is NULL");
 
     // Allocate the private data structure for this handler
-<<<<<<< HEAD
-    ierr = PetscMalloc1(1, &priv); CHKERRQ(ierr);
-    LOG_ALLOW(LOCAL, LOG_DEBUG, "Create_InletConstantVelocity: Allocated private data struct.\n");
-
-=======
     InletConstantData *data = NULL;
     ierr = PetscMalloc1(1, &data); CHKERRQ(ierr);
     bc->data = (void*)data;
     LOG_ALLOW(LOCAL, LOG_DEBUG, "Create_InletConstantVelocity: Allocated InletConstantData (%zu bytes) at %p.\n",
               sizeof(*data), (void*)data);
     
->>>>>>> 38c69bb6
     // Assign the function pointers for this handler type
-    bc->data       = priv;
     bc->Initialize = Initialize_InletConstantVelocity;
     bc->PreStep    = PreStep_InletConstantVelocity;
     bc->Apply      = Apply_InletConstantVelocity;
